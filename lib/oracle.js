--- conflicted
+++ resolved
@@ -122,7 +122,7 @@
       self.pool = pool;
       if (self.settings.debug) {
         self.debug('Connected to ' + self.settings.hostname);
-        self.debug('Connection pool ', self.pool.getInfo());
+        self.debug('Connection pool ', pool);
       }
       callback && callback(err, pool);
     } else {
@@ -152,19 +152,14 @@
       self.debug('SQL: %s', sql);
     }
   }
-  /*
   self.pool.getConnection(function (err, connection) {
     if (err) {
       callback && callback(err);
       return;
     }
-    console.log('open %d -> %d', open, ++open);
+    debug('open connection: %d -> %d', open, ++open);
     if (self.settings.debug) {
-<<<<<<< HEAD
-      self.debug('Connection acquired: ', self.pool);
-=======
-      debugConnection('Connection acquired: ', self.pool.getInfo());
->>>>>>> d7e8f678
+      debugConnection('Connection acquired: ', self.pool);
     }
     connection.clientId = self.settings.clientId || 'LoopBack';
     connection.module = self.settings.module || 'loopback-connector-oracle';
@@ -182,12 +177,12 @@
       if (log) {
         log(sql, time);
       }
-<<<<<<< HEAD
       connection.release(function(err) {
         if (err) {
           self.debug(err);
         }
       });
+      debug('close connection: %d -> %d', open, --open);
       if (self.settings.debug) {
         self.debug('Connection released: ', self.pool);
       }
@@ -201,22 +196,9 @@
         }
       }
       callback(err ? err : null, data ? data : null);
-=======
-      connection.close(function(err) {
-        if (err) {
-          return callback(err);
-        }
-        console.log('close %d -> %d', open, --open);
-        if (self.settings.debug) {
-          debugConnection('Connection released: ', self.pool.getInfo());
-        }
-        callback(null, data);
-      });
->>>>>>> d7e8f678
     });
   });
-  */
-  self.pool.execute(sql, params, callback);
+  // self.pool.execute(sql, params, callback);
 };
 
 /**
