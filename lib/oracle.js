/*!
 * Oracle connector for LoopBack
 */
var oracle = require('oracledb');
var SqlConnector = require('loopback-connector').SqlConnector;
var ParameterizedSQL = SqlConnector.ParameterizedSQL;
var debug = require('debug')('loopback:connector:oracle');
var debugConnection = require('debug')('loopback:connector:oracle:connection');

/*!
 * @module loopback-connector-oracle
 *
 * Initialize the Oracle connector against the given data source
 *
 * @param {DataSource} dataSource The loopback-datasource-juggler dataSource
 * @param {Function} [callback] The callback function
 */
exports.initialize = function initializeDataSource(dataSource, callback) {
  if (!oracle) {
    return;
  }

  var s = dataSource.settings || {};
  var oracle_settings = {
    connectString: s.connectString || s.url || s.tns,
    user: s.username || s.user,
    password: s.password,
    debug: s.debug || debug.enabled,
    poolMin: s.poolMin || s.minConn || 1,
    poolMax: s.poolMax || s.maxConn || 10,
    poolIncrement: s.poolIncrement || s.incrConn || 1,
    poolTimeout: s.poolTimeout || s.timeout || 60,
    isAutoCommit: s.isAutoCommit || s.autoCommit,
    outFormat: oracle.OBJECT,
    maxRows: s.maxRows || 100,
    stmtCacheSize: s.stmtCacheSize || 30,
    connectionClass: 'loopback-connector-oracle'
  };

  if (s.isAutoCommit === undefined) {
    s.isAutoCommit = true; // Default to true
  }

  if (!s.connectString) {
    var hostname = s.host || s.hostname || 'localhost';
    var port = s.port || 1521;
    var database = s.database || 'XE';
    oracle_settings.connectString = '//' + hostname + ':' + port +
      '/' + database;
  }

  /*
  for (var p in s) {
    if (!(p in oracle_settings)) {
      oracle_settings[p] = s[p];
    }
  }
  */

  dataSource.connector = new Oracle(oracle, oracle_settings);
  dataSource.connector.dataSource = dataSource;

  if (callback) {
    dataSource.connector.connect(callback);
  }
};

exports.Oracle = Oracle;

/**
 * Oracle connector constructor
 *
 *
 * @param {object} driver Oracle node.js binding
 * @options {Object} settings Options specifying data source settings; see below.
 * @prop {String} hostname The host name or ip address of the Oracle DB server
 * @prop {Number} port The port number of the Oracle DB Server
 * @prop {String} user The user name
 * @prop {String} password The password
 * @prop {String} database The database name (TNS listener name)
 * @prop {Boolean|Number} debug If true, print debug messages. If Number, ?
 * @class
 */
function Oracle(oracle, settings) {
  this.constructor.super_.call(this, 'oracle', settings);
  this.driver = oracle;
  this.pool = null;
  this.parallelLimit = settings.maxConn || settings.poolMax || 16;
  if (settings.debug || debug.enabled) {
    debug('Settings: %j', settings);
  }
}

// Inherit from loopback-datasource-juggler BaseSQL
require('util').inherits(Oracle, SqlConnector);

Oracle.prototype.debug = function () {
  if (this.settings.debug || debug.enabled) {
    debug.apply(null, arguments);
  }
};

/**
 * Connect to Oracle
 * @param {Function} [callback] The callback after the connection is established
 */
Oracle.prototype.connect = function (callback) {
  var self = this;
  if (this.pool) {
    if (callback) {
      process.nextTick(function () {
        callback && callback(null, self.pool);
      });
    }
    return;
  }
  if (this.settings.debug) {
    this.debug('Connecting to ' +
      (this.settings.hostname || this.settings.connectString));
  }
  this.driver.createPool(this.settings, function (err, pool) {
    if (!err) {
      self.pool = pool;
      if (self.settings.debug) {
        self.debug('Connected to ' +
          (self.settings.hostname || self.settings.connectString));
        self.debug('Connection pool ', pool);
      }
      callback && callback(err, pool);
    } else {
      console.error(err);
      throw err;
    }
  });
};

var open = 0;
/**
 * Execute the SQL statement.
 *
 * @param {String} sql The SQL statement.
 * @param {String[]} params The parameter values for the SQL statement.
 * @param {Function} [callback] The callback after the SQL statement is executed.
 */
Oracle.prototype.executeSQL = function (sql, params, options, callback) {
  var self = this;

  if (self.settings.debug) {
    if (params && params.length > 0) {
      self.debug('SQL: %s \nParameters: %j', sql, params);
    } else {
      self.debug('SQL: %s', sql);
    }
  }
<<<<<<< HEAD
=======

  var transaction = options.transaction;
  if (transaction && transaction.connection &&
    transaction.connector === this) {
    debug('Execute SQL within a transaction');
    transaction.connection.execute(sql, params, function (err, data) {
      if (err && self.settings.debug) {
        self.debug(err);
      }
      if (self.settings.debug && data) {
        self.debug("Result: %j", data);
      }
      callback(err, data);
    });
    return;
  }

  /*
>>>>>>> 9f066ede
  self.pool.getConnection(function (err, connection) {
    if (err) {
      callback && callback(err);
      return;
    }
    debug('open connection: %d -> %d', open, ++open);
    if (self.settings.debug) {
      debugConnection('Connection acquired: ', self.pool);
    }
    connection.clientId = self.settings.clientId || 'LoopBack';
    connection.module = self.settings.module || 'loopback-connector-oracle';
    connection.action = self.settings.action || '';

    connection.execute(sql, params,
      {outFormat: oracle.OBJECT, autoCommit: true},
      function (err, data) {
      if (err && self.settings.debug) {
        self.debug(err);
      }
      if (self.settings.debug && data) {
        self.debug("Result: %j", data);
      }
      connection.release(function(err) {
        if (err) {
          self.debug(err);
        }
      });
      debug('close connection: %d -> %d', open, --open);
      if (self.settings.debug) {
        self.debug('Connection released: ', self.pool);
      }
      if (!err && data) {
        if (data.rows) {
          data = data.rows;
        }
      }
      callback(err ? err : null, data ? data : null);
    });
  });
<<<<<<< HEAD
  // self.pool.execute(sql, params, callback);
=======
  */
  self.pool.execute(sql, params, function(err, result) {
    if (err) {
      self.debug('Error: %j, %s', err, sql);
    }
    if (result) {
      self.debug('Result: %j', result);
    }
    callback(err, result);
  });
>>>>>>> 9f066ede
};

/**
 * Get the place holder in SQL for values, such as :1 or ?
 * @param {String} key Optional key, such as 1 or id
 * @returns {String} The place holder
 */
Oracle.prototype.getPlaceholderForValue = function(key) {
  return ':' + key;
};

Oracle.prototype.getCountForAffectedRows = function(model, info) {
  return info && info.rowsAffected;
};

Oracle.prototype.getInsertedId = function(model, info) {
  return info && info.outBinds && info.outBinds[0][0];
};

Oracle.prototype.buildInsertDefaultValues = function(model, data, options) {
  // Oracle doesn't like empty column/value list
  var idCol = this.idColumnEscaped(model);
  return '(' + idCol + ') VALUES(DEFAULT)';
};

Oracle.prototype.buildInsertReturning = function(model, data, options) {
  var modelDef = this.getModelDefinition(model);
  var type = modelDef.properties[this.idName(model)].type;
  var outParam = null;
  if (type === Number) {
    outParam = {type: oracle.NUMBER, dir: oracle.BIND_OUT};
  } else if (type === Date) {
    outParam = {type: oracle.DATE, dir: oracle.BIND_OUT};
  } else {
    outParam = {type: oracle.STRING, dir: oracle.BIND_OUT};
  }
  var params = [outParam];
  var returningStmt = new ParameterizedSQL('RETURNING ' +
    this.idColumnEscaped(model) + ' into ?', params);
  return returningStmt;
};

/**
 * Create the data model in Oracle
 *
 * @param {String} model The model name
 * @param {Object} data The model instance data
 * @param {Function} [callback] The callback function
 */
Oracle.prototype.create = function(model, data, options, callback) {
  var self = this;
  var stmt = this.buildInsert(model, data, options);
  this.execute(stmt.sql, stmt.params, options, function(err, info) {
    if (err) {
      if (err.toString().indexOf('ORA-00001: unique constraint') >= 0) {
        // Transform the error so that duplicate can be checked using regex
        err = new Error(err.toString() + '. Duplicate id detected.');
      }
      callback(err);
    } else {
      var insertedId = self.getInsertedId(model, info);
      callback(err, insertedId);
    }
  });
};

function dateToOracle(val, dateOnly) {
  function fz(v) {
    return v < 10 ? '0' + v : v;
  }

  function ms(v) {
    if (v < 10) {
      return '00' + v;
    } else if (v < 100) {
      return '0' + v;
    } else {
      return '' + v;
    }
  }

  var dateStr = [
    val.getUTCFullYear(),
    fz(val.getUTCMonth() + 1),
    fz(val.getUTCDate())
  ].join('-') + ' ' + [
    fz(val.getUTCHours()),
    fz(val.getUTCMinutes()),
    fz(val.getUTCSeconds())
  ].join(':');

  if (!dateOnly) {
    dateStr += '.' + ms(val.getMilliseconds());
  }

  if (dateOnly) {
    return new ParameterizedSQL(
      "to_date(?,'yyyy-mm-dd hh24:mi:ss')", [dateStr]);
  } else {
    return new ParameterizedSQL(
      "to_timestamp(?,'yyyy-mm-dd hh24:mi:ss.ff3')", [dateStr]);
  }

}

Oracle.prototype.toColumnValue = function(prop, val) {
  if (val == null) {
    // PostgreSQL complains with NULLs in not null columns
    // If we have an autoincrement value, return DEFAULT instead
    if (prop.autoIncrement || prop.id) {
      return new ParameterizedSQL('DEFAULT');
    }
    else {
      return null;
    }
  }
  if (prop.type === String) {
    return String(val);
  }
  if (prop.type === Number) {
    if (isNaN(val)) {
      // Map NaN to NULL
      return val;
    }
    return val;
  }

  if (prop.type === Date || prop.type.name === 'Timestamp') {
    return dateToOracle(val, prop.type === Date);
  }

  // Oracle support char(1) Y/N
  if (prop.type === Boolean) {
    if (val) {
      return 'Y';
    } else {
      return 'N';
    }
  }

  return this.serializeObject(val);
};

Oracle.prototype.fromColumnValue = function(prop, val) {
  if (val == null) {
    return val;
  }
  var type = prop && prop.type;
  if (type === Boolean) {
    if (typeof val === 'boolean') {
      return val;
    } else {
      return (val === 'Y' || val === 'y' || val === 'T' ||
      val === 't' || val === '1');
    }
  }
  return val;
};

/*!
 * Convert to the Database name
 * @param {String} name The name
 * @returns {String} The converted name
 */
Oracle.prototype.dbName = function (name) {
  if (!name) {
    return name;
  }
  return name.toUpperCase();
};

/*!
 * Escape the name for Oracle DB
 * @param {String} name The name
 * @returns {String} The escaped name
 */
Oracle.prototype.escapeName = function (name) {
  if (!name) {
    return name;
  }
  return '"' + name.replace(/\./g, '"."') + '"';
};


Oracle.prototype.tableEscaped = function (model) {
  var schemaName = this.schema(model);
  if (schemaName && schemaName !== this.settings.user) {
    return this.escapeName(schemaName) + '.' +
      this.escapeName(this.table(model));
  } else {
    return this.escapeName(this.table(model));
  }
};

Oracle.prototype.buildExpression =
  function(columnName, operator, columnValue, propertyValue) {
    if (propertyValue instanceof RegExp) {
      columnValue = "'" + propertyValue.source + "'";
      if (propertyValue.ignoreCase) {
        return new ParameterizedSQL(columnName + ' ~* ?', [columnValue]);
      } else {
        return new ParameterizedSQL(columnName + ' ~ ?', [columnValue]);
      }
    }
    switch(operator) {
      case 'like':
        return new ParameterizedSQL({
          sql: columnName + " LIKE ? ESCAPE '\\'",
          params: [columnValue]
        });
      case 'nlike':
        return new ParameterizedSQL({
          sql: columnName + " NOT LIKE ? ESCAPE '\\'",
          params: [columnValue]
        });
      default:
        // Invoke the base implementation of `buildExpression`
        var exp = this.invokeSuper('buildExpression',
          columnName, operator, columnValue, propertyValue);
        return exp;
    }
  };

function buildLimit(limit, offset) {
  if (isNaN(offset)) {
    offset = 0;
  }
  var sql = 'OFFSET ' + offset + ' ROWS';
  if (limit >= 0) {
    sql += ' FETCH NEXT ' + limit + ' ROWS ONLY';
  }
  return sql;
}

Oracle.prototype.applyPagination =
  function(model, stmt, filter) {
    var offset = filter.offset || filter.skip || 0;
    if (this.settings.supportsOffsetFetch) {
      // Oracle 12.c or later
      var limitClause = buildLimit(filter.limit, filter.offset || filter.skip);
      return stmt.merge(limitClause);
    } else {
      var paginatedSQL = 'SELECT * FROM (' + stmt.sql + ' ' +
        ')' + ' ' + ' WHERE R > ' + offset;

      if (filter.limit !== -1) {
        paginatedSQL += ' AND R <= ' + (offset + filter.limit);
      }

      stmt.sql = paginatedSQL + ' ';
      return stmt;
    }
  };

Oracle.prototype.buildColumnNames = function(model, filter) {
  var columnNames = this.invokeSuper('buildColumnNames', model, filter);
  if (filter.limit || filter.offset || filter.skip) {
    var orderBy = this.buildOrderBy(model, filter.order);
    columnNames += ',ROW_NUMBER() OVER' + ' (' + orderBy + ') R';
  }
  return columnNames;
};

Oracle.prototype.buildSelect = function(model, filter, options) {
  if (!filter.order) {
    var idNames = this.idNames(model);
    if (idNames && idNames.length) {
      filter.order = idNames;
    }
  }

  var selectStmt = new ParameterizedSQL('SELECT ' +
    this.buildColumnNames(model, filter) +
    ' FROM ' + this.tableEscaped(model)
  );

  if (filter) {

    if (filter.where) {
      var whereStmt = this.buildWhere(model, filter.where);
      selectStmt.merge(whereStmt);
    }

    if (filter.limit || filter.skip || filter.offset) {
      selectStmt = this.applyPagination(
        model, selectStmt, filter);
    } else {
      if (filter.order) {
        selectStmt.merge(this.buildOrderBy(model, filter.order));
      }
    }

  }
  return this.parameterize(selectStmt);
};

/**
 * Disconnect from Oracle
 * @param {Function} [cb] The callback function
 */
Oracle.prototype.disconnect = function disconnect(cb) {
  var err = null;
  if (this.pool) {
    if (this.settings.debug) {
      this.debug('Disconnecting from ' +
        (this.settings.hostname || this.settings.connectString));
    }
    var pool = this.pool;
    this.pool = null;
    return pool.terminate(cb);
  }

  if (cb) {
    process.nextTick(function() {
      cb(err);
    });
  }
};

Oracle.prototype.ping = function (cb) {
  this.execute('select count(*) as result from user_tables', [], cb);
};

require('./migration')(Oracle);
require('./discovery')(Oracle);
require('./transaction')(Oracle);<|MERGE_RESOLUTION|>--- conflicted
+++ resolved
@@ -152,8 +152,6 @@
       self.debug('SQL: %s', sql);
     }
   }
-<<<<<<< HEAD
-=======
 
   var transaction = options.transaction;
   if (transaction && transaction.connection &&
@@ -171,8 +169,6 @@
     return;
   }
 
-  /*
->>>>>>> 9f066ede
   self.pool.getConnection(function (err, connection) {
     if (err) {
       callback && callback(err);
@@ -212,20 +208,6 @@
       callback(err ? err : null, data ? data : null);
     });
   });
-<<<<<<< HEAD
-  // self.pool.execute(sql, params, callback);
-=======
-  */
-  self.pool.execute(sql, params, function(err, result) {
-    if (err) {
-      self.debug('Error: %j, %s', err, sql);
-    }
-    if (result) {
-      self.debug('Result: %j', result);
-    }
-    callback(err, result);
-  });
->>>>>>> 9f066ede
 };
 
 /**
