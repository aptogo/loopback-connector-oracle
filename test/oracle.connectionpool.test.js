process.env.NODE_ENV = 'test';
require('should');

var async = require('async');

var DataSource = require('loopback-datasource-juggler').DataSource;
var db, config;

before(function () {
  config = require('rc')('loopback', {dev: {oracle: {}}}).dev.oracle;
});

after(function () {
  db = null;
});

describe('Oracle connector', function () {
  it('should create connection pool', function (done) {
    db = new DataSource(require('../'), config);
    db.connect(function () {
<<<<<<< HEAD
      var info = db.connector.pool;
      info.should.have.property('connectionsOpen', 1);
      info.should.have.property('connectionsInUse', 0);
      info.should.have.property('poolMax', 10);
      info.should.have.property('poolMin', 1);
      info.should.have.property('poolIncrement', 1);
      info.should.have.property('poolTimeout', 10);
=======
      var info = db.connector.pool.getInfo();
      info.should.have.property('openConnections', 1);
      info.should.have.property('busyConnections', 0);
      info.should.have.property('maxConnections', 10);
      info.should.have.property('minConnections', 1);
      info.should.have.property('incrConnections', 1);
      info.should.have.property('busyOption', 0);
      info.should.have.property('timeout', 10);
      db.disconnect();
>>>>>>> d7e8f678
      done();
    });
  });

  it('should create connection pool', function (done) {
    config.minConn = 2;
    config.maxConn = 4;
    config.incrConn = 2;
    config.timeout = 5;
    db = new DataSource(require('../'), config);
    db.connect(function () {
      var info = db.connector.pool;
      info.should.have.property('connectionsOpen', 2);
      info.should.have.property('connectionsInUse', 0);
      info.should.have.property('poolMax', 4);
      info.should.have.property('poolMin', 2);
      info.should.have.property('poolIncrement', 2);
      info.should.have.property('poolTimeout', 5);

      var tasks = [];
      for (var i = 0; i < 3; i++) {
        tasks.push(db.connector.pool.getConnection.bind(db.connector.pool));
      }
      async.parallel(tasks, function (err, connections) {
        connections.should.have.property('length', 3);
        // var info = db.connector.pool;
        // console.log(info);
        db.disconnect(done);
      });
    });
  });
});<|MERGE_RESOLUTION|>--- conflicted
+++ resolved
@@ -18,7 +18,6 @@
   it('should create connection pool', function (done) {
     db = new DataSource(require('../'), config);
     db.connect(function () {
-<<<<<<< HEAD
       var info = db.connector.pool;
       info.should.have.property('connectionsOpen', 1);
       info.should.have.property('connectionsInUse', 0);
@@ -26,17 +25,7 @@
       info.should.have.property('poolMin', 1);
       info.should.have.property('poolIncrement', 1);
       info.should.have.property('poolTimeout', 10);
-=======
-      var info = db.connector.pool.getInfo();
-      info.should.have.property('openConnections', 1);
-      info.should.have.property('busyConnections', 0);
-      info.should.have.property('maxConnections', 10);
-      info.should.have.property('minConnections', 1);
-      info.should.have.property('incrConnections', 1);
-      info.should.have.property('busyOption', 0);
-      info.should.have.property('timeout', 10);
       db.disconnect();
->>>>>>> d7e8f678
       done();
     });
   });
