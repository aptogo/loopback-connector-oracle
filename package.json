--- conflicted
+++ resolved
@@ -16,13 +16,8 @@
   "dependencies": {
     "async": "^0.9.0",
     "debug": "^2.1.1",
-<<<<<<< HEAD
-    "loopback-connector": "1.x",
-    "oracledb": "git://github.com/oracle/node-oracledb",
-=======
+    "oracledb": "^1.0.0",
     "loopback-connector": "^2.1.0",
-    "loopback-oracle-installer": "~1.4.0",
->>>>>>> 9f066ede
     "strongloop-license": "^1.0.2"
   },
   "config": {
